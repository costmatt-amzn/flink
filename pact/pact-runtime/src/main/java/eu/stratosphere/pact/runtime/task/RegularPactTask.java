--- conflicted
+++ resolved
@@ -460,7 +460,6 @@
 			final TypeSerializerFactory<?> serializerFactory = this.config.getInputSerializer(i, this.userCodeClassLoader);
 			inputSerializers[i] = serializerFactory.getSerializer();
 
-<<<<<<< HEAD
 			//  ---------------- wrap the readers in iterators ---------------------
 			final MutableObjectIterator<?> inputIter;
 			if (serializerFactory.getDataType() == PactRecord.class) {
@@ -482,28 +481,6 @@
 			final LocalStrategy localStrategy = this.config.getInputLocalStrategy(i);
 			if (localStrategy == null) {
 				inputs[i] = inputIter;
-=======
-			//  ---------------- create the input stream ---------------------
-			// in case the input unions multiple inputs, create a union reader
-			final int groupSize = this.config.getGroupSize(i+1);
-			if (groupSize < 2) {
-				// non-union case
-				if (serializerFactory.getDataType() == PactRecord.class) {
-					// have a special case for the PactRecord serialization
-					final MutableRecordReader<PactRecord> reader = new MutableRecordReader<PactRecord>(this);
-					inputReaders[i] = reader;
-					inputs[i] = new PactRecordNepheleReaderIterator(reader, readerInterruptionBehavior(i));
-				} else {
-					// generic data type serialization
-					final MutableRecordReader<DeserializationDelegate<?>> reader =
-													new MutableRecordReader<DeserializationDelegate<?>>(this);
-					inputReaders[i] = reader;
-					@SuppressWarnings({ "unchecked", "rawtypes" })
-					final MutableObjectIterator<?> iter = new NepheleReaderIterator(reader, inputSerializers[i],
-						readerInterruptionBehavior(i));
-					inputs[i] = iter;
-				}
->>>>>>> 74c5bd1e
 			} else {
 				switch (localStrategy) {
 				case NONE:
@@ -524,7 +501,6 @@
 					if (i != 0 || !(this.stub instanceof GenericReducer)) {
 						throw new IllegalStateException("Performing combining sort outside a reduce task!");
 					}
-<<<<<<< HEAD
 					@SuppressWarnings({ "rawtypes", "unchecked" })
 					CombiningUnilateralSortMerger<?> cSorter = new CombiningUnilateralSortMerger(
 						(GenericReducer) this.stub, memMan, ioMan, inputIter, this,
@@ -535,24 +511,6 @@
 					break;
 				default:
 					throw new Exception("Unrecognized local strategy provided: " + localStrategy.name());
-=======
-					final MutableUnionRecordReader<PactRecord> reader = new MutableUnionRecordReader<PactRecord>(readers);
-					inputReaders[i] = reader;
-					inputs[i] = new PactRecordNepheleReaderIterator(reader, readerInterruptionBehavior(i));
-				} else {
-					@SuppressWarnings("unchecked")
-					MutableRecordReader<DeserializationDelegate<?>>[] readers = new MutableRecordReader[groupSize];
-					for (int j = 0; j < groupSize; ++j) {
-						readers[j] = new MutableRecordReader<DeserializationDelegate<?>>(this);
-					}
-					final MutableUnionRecordReader<DeserializationDelegate<?>> reader = new MutableUnionRecordReader<DeserializationDelegate<?>>(readers);
-					inputReaders[i] = reader;
-					
-					@SuppressWarnings({ "unchecked", "rawtypes" })
-					final MutableObjectIterator<?> iter = new NepheleReaderIterator(reader, inputSerializers[i],
-						readerInterruptionBehavior(i));
-					inputs[i] = iter;
->>>>>>> 74c5bd1e
 				}
 			}
 			
@@ -893,38 +851,17 @@
 			for (int i = 0; i < numOutputs; i++) {
 				// create the OutputEmitter from output ship strategy
 				final ShipStrategyType strategy = config.getOutputShipStrategy(i);
-<<<<<<< HEAD
 				final TypeComparatorFactory<?> compFact = config.getOutputComparator(i, cl);
 				final PactRecordOutputEmitter oe;
 				if (compFact == null) {
 					oe = new PactRecordOutputEmitter(strategy);
-=======
-				final Class<? extends TypeComparatorFactory<PactRecord>> comparatorFactoryClass;
-				try {
-					comparatorFactoryClass = config.getComparatorFactoryForOutput(i, cl);
-				} catch (ClassNotFoundException cnfex) {
-					throw new Exception("The class registered as comparator factory for output " + i +
-																				" could not be loaded.", cnfex);
-				}
-
-				final PactRecordOutputEmitter outputEmitter;
-				if (comparatorFactoryClass == null) {
-					outputEmitter = new PactRecordOutputEmitter(strategy);
->>>>>>> 74c5bd1e
 				} else {
 					if (compFact instanceof PactRecordComparatorFactory) {
 						final PactRecordComparator comparator = ((PactRecordComparatorFactory) compFact).createComparator();
 						final DataDistribution distribution = config.getOutputDataDistribution(cl);
-<<<<<<< HEAD
 						oe = new PactRecordOutputEmitter(strategy, comparator, distribution);
 					} else {
 						throw new Exception("Incompatibe serializer-/comparator factories.");
-=======
-						outputEmitter = new PactRecordOutputEmitter(strategy, comparator, distribution);
-					} catch (ClassNotFoundException cnfex) {
-						throw new Exception("The comparator for output " + i +
-									" could not be created, because it could not load dependent classes.", cnfex);
->>>>>>> 74c5bd1e
 					}
 				}
 
@@ -936,12 +873,12 @@
 //					}
 //				} else {
 					if (task instanceof AbstractTask) {
-						writers.add(new RecordWriter<PactRecord>((AbstractTask) task, PactRecord.class, outputEmitter));
+						writers.add(new RecordWriter<PactRecord>((AbstractTask) task, PactRecord.class, oe));
 					} else if (task instanceof AbstractInputTask<?>) {
-						writers.add(new RecordWriter<PactRecord>((AbstractInputTask<?>) task, PactRecord.class, outputEmitter));
+						writers.add(new RecordWriter<PactRecord>((AbstractInputTask<?>) task, PactRecord.class, oe));
 					}
-				}
-//			}
+//				}
+			}
 			if (eventualOutputs != null) {
 				eventualOutputs.addAll(writers);
 			}
@@ -963,28 +900,12 @@
 				final ShipStrategyType strategy = config.getOutputShipStrategy(i);
 				final TypeComparatorFactory<T> compFactory = config.getOutputComparator(i, cl);
 
-<<<<<<< HEAD
 				final ChannelSelector<SerializationDelegate<T>> oe;
 				if (compFactory == null) {
 					oe = new OutputEmitter<T>(strategy);
 				} else {
 					final TypeComparator<T> comparator = compFactory.createComparator();
 					oe = new OutputEmitter<T>(strategy, comparator);
-=======
-				final ChannelSelector<SerializationDelegate<T>> outputEmitter;
-				if (comparatorFactoryClass == null) {
-					outputEmitter = new OutputEmitter<T>(strategy);
-				} else {
-					final TypeComparatorFactory<T> compFactory = InstantiationUtil.instantiate(comparatorFactoryClass, TypeComparatorFactory.class);
-					try {
-						final TypeComparator<T> comparator = compFactory.createComparator(config.getConfigForOutputParameters(i), cl);
-
-						outputEmitter = new OutputEmitter<T>(strategy, comparator);
-					} catch (ClassNotFoundException cnfex) {
-						throw new Exception("The comparator for output " + i +
-									" could not be created, because it could not load dependent classes.", cnfex);
-					}
->>>>>>> 74c5bd1e
 				}
 
 //				if (strategy == ShipStrategyType.BROADCAST) {
@@ -995,12 +916,12 @@
 //					}
 //				} else {
 					if (task instanceof AbstractTask) {
-						writers.add(new RecordWriter<SerializationDelegate<T>>((AbstractTask) task, delegateClazz, outputEmitter));
+						writers.add(new RecordWriter<SerializationDelegate<T>>((AbstractTask) task, delegateClazz, oe));
 					} else if (task instanceof AbstractInputTask<?>) {
-						writers.add(new RecordWriter<SerializationDelegate<T>>((AbstractInputTask<?>) task, delegateClazz, outputEmitter));
+						writers.add(new RecordWriter<SerializationDelegate<T>>((AbstractInputTask<?>) task, delegateClazz, oe));
 					}
-				}
-//			}
+//				}
+			}
 			if (eventualOutputs != null) {
 				eventualOutputs.addAll(writers);
 			}
